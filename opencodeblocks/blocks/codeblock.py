# OpenCodeBlock an open-source tool for modular visual programing in python
# Copyright (C) 2021 Mathïs FEDERICO <https://www.gnu.org/licenses/>

""" Module for the base OCB Code Block. """

<<<<<<< HEAD
from typing import OrderedDict
=======
>>>>>>> edffbb4e
from PyQt5.QtWidgets import QPushButton, QTextEdit

from ansi2html import Ansi2HTMLConverter

from opencodeblocks.blocks.block import OCBBlock
from opencodeblocks.graphics.pyeditor import PythonEditor
from opencodeblocks.graphics.worker import Worker

conv = Ansi2HTMLConverter()


class OCBCodeBlock(OCBBlock):

    """
    Code Block

    Features an area to edit code as well as a panel to display the output.

    The following is always true:
    output_panel_height + source_panel_height + edge_size*2 + title_height == height

    """

    def __init__(self, **kwargs):
        """
<<<<<<< HEAD
            Create a new OCBCodeBlock.
            Initialize all the child widgets specific to this block type
=======
        Create a new OCBCodeBlock.
        Initialize all the child widgets specific to this block type
>>>>>>> edffbb4e
        """
        self.source_editor = PythonEditor(self)

        super().__init__(**kwargs)

        self.output_panel_height = self.height / 3
        self._min_output_panel_height = 20
        self._min_source_editor_height = 20

        self.output_closed = True
        self._splitter_size = [0, 0]
        self._cached_stdout = ""

        self.output_panel = self.init_output_panel()
        self.run_button = self.init_run_button()

        self.splitter.addWidget(self.source_editor)
        self.splitter.addWidget(self.output_panel)

        self.title_left_offset = 3 * self.edge_size

        self.holder.setWidget(self.root)

        self.update_all()  # Set the geometry of display and source_editor

    def init_output_panel(self):
        """Initialize the output display widget: QLabel"""
        output_panel = QTextEdit()
        output_panel.setReadOnly(True)
        output_panel.setFont(self.source_editor.font())
        return output_panel

    def init_run_button(self):
        """Initialize the run button"""
        run_button = QPushButton(">", self.root)
        run_button.move(int(self.edge_size), int(self.edge_size / 2))
        run_button.setFixedSize(int(3 * self.edge_size),
                                int(3 * self.edge_size))
        run_button.clicked.connect(self.run_code)
        return run_button

    def run_code(self):
        """Run the code in the block"""
        # Erase previous output
        self.stdout = ""
        self._cached_stdout = ""
        self.source = self.source_editor.text()
        # Create a worker to handle execution
        worker = Worker(self.source_editor.kernel, self.source)
        worker.signals.stdout.connect(self.handle_stdout)
        worker.signals.image.connect(self.handle_image)
        self.source_editor.threadpool.start(worker)

    def update_title(self):
        """ Change the geometry of the title widget """
        self.title_widget.setGeometry(
            int(self.edge_size) + self.run_button.width(),
            int(self.edge_size / 2),
            int(self.width - self.edge_size * 3 - self.run_button.width()),
            int(self.title_widget.height()),
        )

    def update_output_panel(self):
        """ Change the geometry of the output panel """
        # Close output panel if no output
        if self.stdout == "":
            self.previous_splitter_size = self.splitter.sizes()
            self.output_closed = True
            self.splitter.setSizes([1, 0])

    def update_all(self):
        """ Update the code block parts """
        super().update_all()
        self.update_output_panel()

    @property
    def source(self) -> str:
        """ Source code """
        return self.source_editor.text()

    @source.setter
    def source(self, value: str):
        self.source_editor.setText(value)

    @property
    def stdout(self) -> str:
        """ Access the content of the output panel of the block """
        return self._stdout

    @stdout.setter
    def stdout(self, value: str):
        self._stdout = value
        if hasattr(self, "output_panel"):
            if value.startswith("<img>"):
                display_text = self.b64_to_html(value[5:])
            else:
                display_text = self.str_to_html(value)
            self.output_panel.setText(display_text)
            # If output panel is closed and there is output, open it
            if self.output_closed and value != "":
                self.output_closed = False
                self.splitter.setSizes(self._splitter_size)
            # If output panel is open and there is no output, close it
            elif not self.output_closed and value == "":
                self._splitter_size = self.splitter.sizes()
                self.output_closed = True
                self.splitter.setSizes([1, 0])

    @staticmethod
    def str_to_html(text: str):
        """ Format text so that it's properly displayed by the code block """
        # Remove carriage returns and backspaces
        text = text.replace("\x08", "")
        text = text.replace("\r", "")
        # Convert ANSI escape codes to HTML
        text = conv.convert(text)
        # Replace background color
        text = text.replace(
            "background-color: #000000", "background-color: transparent"
        )
        return text

    def handle_stdout(self, value: str):
        """ Handle the stdout signal """
        # If there is a new line
        # Save every line but the last one

        if value.find("\n") != -1:
            lines = value.split("\n")
            self._cached_stdout += "\n".join(lines[:-1]) + "\n"
            value = lines[-1]

        # Update the last line only
        self.stdout = self._cached_stdout + value

    @staticmethod
    def b64_to_html(image: str):
        """ Transform a base64 encoded image into a html image"""
        return f'<img src="data:image/png;base64,{image}">'

    def handle_image(self, image: str):
        """ Handle the image signal """
        self.stdout = '<img>' + image

    def serialize(self):
        base_dict = super().serialize()
        base_dict["source"] = self.source
        base_dict["stdout"] = self.stdout

        return base_dict
    def deserialize(self, data: OrderedDict,
                    hashmap: dict = None, restore_id: bool = True):
        """ Restore a codeblock from it's serialized state """
        for dataname in ('source', 'stdout'):
            if dataname in data:
                setattr(self, dataname, data[dataname])
        super().deserialize(data, hashmap, restore_id)<|MERGE_RESOLUTION|>--- conflicted
+++ resolved
@@ -3,10 +3,7 @@
 
 """ Module for the base OCB Code Block. """
 
-<<<<<<< HEAD
 from typing import OrderedDict
-=======
->>>>>>> edffbb4e
 from PyQt5.QtWidgets import QPushButton, QTextEdit
 
 from ansi2html import Ansi2HTMLConverter
@@ -32,13 +29,8 @@
 
     def __init__(self, **kwargs):
         """
-<<<<<<< HEAD
-            Create a new OCBCodeBlock.
-            Initialize all the child widgets specific to this block type
-=======
         Create a new OCBCodeBlock.
         Initialize all the child widgets specific to this block type
->>>>>>> edffbb4e
         """
         self.source_editor = PythonEditor(self)
 
