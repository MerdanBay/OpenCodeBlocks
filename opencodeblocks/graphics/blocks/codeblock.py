--- conflicted
+++ resolved
@@ -3,28 +3,19 @@
 
 """ Module for the base OCB Code Block. """
 
-<<<<<<< HEAD
-from PyQt5.QtCore import QByteArray
+
+import re
+
+from PyQt5.QtCore import QCoreApplication, QByteArray
 from PyQt5.QtGui import QPixmap
-from PyQt5.QtWidgets import QLabel
-=======
-import re
-from typing import Optional
+from PyQt5.QtWidgets import QLabel, QPushButton
 
-from PyQt5.QtCore import QCoreApplication, Qt, QByteArray, QPointF
-from PyQt5.QtGui import QPainter, QPainterPath, QPixmap
-from PyQt5.QtWidgets import QStyleOptionGraphicsItem, QWidget, QGraphicsProxyWidget, QLabel, \
-    QGraphicsSceneMouseEvent, QApplication, QPushButton
->>>>>>> f183608c
 
 from opencodeblocks.graphics.blocks.block import OCBBlock
 from opencodeblocks.graphics.pyeditor import PythonEditor
 
-<<<<<<< HEAD
-=======
 ansi_escape = re.compile(r'\x1B(?:[@-Z\\-_]|\[[0-?]*[ -/]*[@-~])')
 
->>>>>>> f183608c
 
 class OCBCodeBlock(OCBBlock):
 
@@ -51,23 +42,14 @@
         self.stdout = ""
         self.image = ""
 
-<<<<<<< HEAD
-=======
-        self.resizing_source_code = False
-
->>>>>>> f183608c
         self.update_all()  # Set the geometry of display and source_editor
 
     def init_source_editor(self):
         """ Initialize the python source code editor. """
         source_editor = PythonEditor(self)
-<<<<<<< HEAD
         self.splitter.addWidget(source_editor)
         return source_editor
-=======
-        source_editor_graphics.setWidget(source_editor)
-        source_editor_graphics.setZValue(-1)
-        return source_editor_graphics
+
 
     @property
     def _editor_widget_height(self):
@@ -81,30 +63,14 @@
 
     def update_all(self):
         """ Update the code block parts. """
-        if hasattr(self, 'source_editor'):
-            editor_widget = self.source_editor.widget()
-            editor_widget.setGeometry(
-                int(self.edge_size),
-                int(self.edge_size + self.title_height),
-                int(self._width - 2*self.edge_size),
-                int(self._editor_widget_height)
-            )
-            display_widget = self.display.widget()
-            display_widget.setGeometry(
-                int(self.edge_size),
-                int(self.height - self.output_panel_height - self.edge_size),
-                int(self.width - 2*self.edge_size),
-                int(self.output_panel_height)
-            )
-            run_button_widget = self.run_button.widget()
-            run_button_widget.setGeometry(
+        super().update_all()
+        if hasattr(self, 'run_button'):
+            self.run_button.setGeometry(
                 int(self.edge_size),
                 int(self.edge_size + self.title_height),
                 int(2.5*self.edge_size),
                 int(2.5*self.edge_size)
             )
-        super().update_all()
->>>>>>> f183608c
 
     @property
     def source(self) -> str:
@@ -129,16 +95,13 @@
             # If there is a text output, erase the image output and display the
             # text output
             self.image = ""
-<<<<<<< HEAD
-            self.display.setText(self._stdout)
-=======
-            editor_widget = self.display.widget()
+
+            editor_widget = self.display
             # Remove ANSI color codes
             text = ansi_escape.sub('', value)
             # Remove backspaces (tf loading bars)
             text = text.replace('\x08', '')
             editor_widget.setText(text)
->>>>>>> f183608c
 
     @property
     def image(self) -> str:
@@ -166,100 +129,22 @@
             editor_widget = self.source_editor
             editor_widget.setText(self._source)
 
-<<<<<<< HEAD
-=======
-    def paint(self, painter: QPainter,
-              option: QStyleOptionGraphicsItem,  # pylint:disable=unused-argument
-              widget: Optional[QWidget] = None):  # pylint:disable=unused-argument
-        """ Paint the code output panel """
-        super().paint(painter, option, widget)
-        path_title = QPainterPath()
-        path_title.setFillRule(Qt.FillRule.WindingFill)
-        path_title.addRoundedRect(0, 0, self.width, self.height,
-                                  self.edge_size, self.edge_size)
-        painter.setPen(Qt.PenStyle.NoPen)
-        painter.setBrush(self._brush_background)
-        painter.drawPath(path_title.simplified())
 
-    def _is_in_resize_source_code_area(self, pos: QPointF):
-        """
-            Return True if the given position is in the area
-            used to resize the source code widget
-        """
-        source_editor_start = self.height - self.output_panel_height - self.edge_size
-
-        return self.width - self.edge_size/2 < pos.x() and \
-            source_editor_start - self.edge_size < pos.y() < source_editor_start + \
-            self.edge_size
-
-    def _is_in_resize_area(self, pos: QPointF):
-        """ Return True if the given position is in the block resize_area. """
-
-        # This block features 2 resizing areas with 2 different behaviors
-        is_in_bottom_left = super()._is_in_resize_area(pos)
-        return is_in_bottom_left or self._is_in_resize_source_code_area(pos)
-
-    def _start_resize(self, pos: QPointF):
-        self.resizing = True
-        self.resize_start = pos
-        if self._is_in_resize_source_code_area(pos):
-            self.resizing_source_code = True
-        QApplication.setOverrideCursor(Qt.CursorShape.SizeFDiagCursor)
-
-    def _stop_resize(self):
-        self.resizing = False
-        self.resizing_source_code = False
-        QApplication.restoreOverrideCursor()
-
-    def mouseMoveEvent(self, event: QGraphicsSceneMouseEvent):
-        """
-        We override the default resizing behavior as the code part and the display part of the block
-        block can be resized independently.
-        """
-        if self.resizing:
-            delta = event.pos() - self.resize_start
-            self.width = max(self.width + delta.x(), self._min_width)
-
-            height_delta = max(delta.y(),
-                               # List of all the quantities that must remain negative.
-                               # Mainly: min_height - height must be negative for all elements
-                               self._min_output_panel_height - self.output_panel_height,
-                               self._min_height - self.height,
-                               self._min_source_editor_height - self._editor_widget_height
-                               )
-
-            self.height += height_delta
-            if not self.resizing_source_code:
-                self.output_panel_height += height_delta
-
-            self.resize_start = event.pos()
-            self.title_graphics.setTextWidth(self.width - 2 * self.edge_size)
-            self.update()
-
-        self.moved = True
-        super().mouseMoveEvent(event)
-
->>>>>>> f183608c
     def init_display(self):
         """ Initialize the output display widget: QLabel """
         display = QLabel()
         display.setText("")
-<<<<<<< HEAD
+
         self.splitter.addWidget(display)
         return display
-=======
-        display_graphics.setWidget(display)
-        display_graphics.setZValue(-1)
-        return display_graphics
 
     def init_run_button(self):
         """ Initialize the run button """
-        run_button_graphics = QGraphicsProxyWidget(self)
-        run_button = QPushButton(">")
-        run_button.setMinimumWidth(self.edge_size)
-        run_button_graphics.setWidget(run_button)
+        run_button = QPushButton(">",self.root)
+        run_button.setMinimumWidth(int(self.edge_size))
         run_button.clicked.connect(self.run_code)
-        return run_button_graphics
+
+        return run_button
 
     def run_code(self):
         """Run the code in the block"""
@@ -279,5 +164,4 @@
                 if output_type == 'text':
                     self.stdout = output
                 elif output_type == 'image':
-                    self.image = output
->>>>>>> f183608c
+                    self.image = output