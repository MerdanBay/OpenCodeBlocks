--- conflicted
+++ resolved
@@ -3,24 +3,16 @@
 
 """ Module for OCB in block python editor. """
 
-<<<<<<< HEAD
-from typing import Any, Dict, List
-=======
 from typing import TYPE_CHECKING, List
->>>>>>> c8bb11d9
 from PyQt5.QtCore import Qt
 from PyQt5.QtGui import QFocusEvent, QFont, QFontMetrics, QColor
 from PyQt5.Qsci import QsciScintilla, QsciLexerPython
 
 from opencodeblocks.graphics.blocks.block import OCBBlock
+from opencodeblocks.graphics.function_parsing import execute_function
 
-<<<<<<< HEAD
-from opencodeblocks.graphics.function_parsing import execute_function, extract_args
-
-=======
 if TYPE_CHECKING:
     from opencodeblocks.graphics.view import OCBView
->>>>>>> c8bb11d9
 
 class PythonEditor(QsciScintilla):
 
