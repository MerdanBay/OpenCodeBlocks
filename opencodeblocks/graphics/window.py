--- conflicted
+++ resolved
@@ -318,15 +318,14 @@
             subwnd.show()
             self.statusbar.showMessage(f"Successfully loaded {filename}", 2000)
 
-    def onFileSave(self, current_window: OCBWidget = None) -> bool:
+    def onFileSave(self) -> bool:
         """Save file.
 
         Returns:
             True if the file was successfully saved, False otherwise.
 
         """
-        if current_window is None:
-            current_window = self.activeMdiChild()
+        current_window = self.activeMdiChild()
 
         if current_window is not None:
             if current_window.savepath is None:
@@ -350,13 +349,9 @@
             if filename == "":
                 return False
             current_window.savepath = filename
-<<<<<<< HEAD
-            self.onFileSave(current_window=current_window)
-=======
 
             # Note : the current_window is the activeMdiChild before the QFileDialog pops up
             self.saveWindow(current_window)
->>>>>>> c07393ad
             return True
         return False
 
