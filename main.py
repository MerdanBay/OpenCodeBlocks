--- conflicted
+++ resolved
@@ -5,33 +5,10 @@
 import sys
 
 from qtpy.QtWidgets import QApplication
-
-from opencodeblocks.graphics.blocks.codeblock import OCBCodeBlock, OCBBlock
-from opencodeblocks.graphics.socket import OCBSocket
 from opencodeblocks.graphics.window import OCBWindow
 
 sys.path.insert(0, os.path.join( os.path.dirname(__file__), "..", ".." ))
 
-<<<<<<< HEAD
-SOURCE_TEST = \
-'''def build_dataset(a, b):
-    """ Build you dataset. """
-    return [0, a, 0, b, 1, a]
-'''
-
-SOURCE_TEST_2 = \
-'''def mon_ia(a, b):
-    """ Compute the absolute value of inputs difference. """
-    if chicken:
-        return 'chicken'
-    if a > b:
-        return a - b
-    else:
-        return b - a
-'''
-
-=======
->>>>>>> 1d8d8699
 if __name__ == '__main__':
     app = QApplication(sys.argv)
     app.setStyle('Fusion')
